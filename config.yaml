# model
model_name: "Qwen/Qwen3-4B"

# reasoning gym
task_name: "acre"
custom_verifier_path: "registry" # "registry" automatically finds the custom verifier in /verifiers for the selected task
custom_prompt_path: "registry" # "registry" automatically finds the custom prompt in /prompts for the selected task

# training
batch_size: 4
gradient_accumulation_steps: 4
learning_rate: 1e-5
num_episodes: 1000
kl_coefficient: 0.0
min_thinking_tokens: 0
max_thinking_tokens: 128
max_new_tokens: 256
seed: 42
device: "cuda"

# penalty configuration
word_penalty:
<<<<<<< HEAD
  enabled: true
  words: ["married"]
  penalty_per_word: 0.2
  max_penalty: 1.5
=======
  enabled: false
  words: ["detector", "light", "blicket"]
  penalty_per_word: 0.25
  max_penalty: 2.0
>>>>>>> 302fd626

# wandb
wandb_project: "qwen3-reinforce-reasongym"
wandb_entity: null<|MERGE_RESOLUTION|>--- conflicted
+++ resolved
@@ -20,17 +20,10 @@
 
 # penalty configuration
 word_penalty:
-<<<<<<< HEAD
   enabled: true
   words: ["married"]
   penalty_per_word: 0.2
   max_penalty: 1.5
-=======
-  enabled: false
-  words: ["detector", "light", "blicket"]
-  penalty_per_word: 0.25
-  max_penalty: 2.0
->>>>>>> 302fd626
 
 # wandb
 wandb_project: "qwen3-reinforce-reasongym"
