--- conflicted
+++ resolved
@@ -3359,455 +3359,6 @@
 Loading checkpoint shards:  33%|███▎      | 1/3 [00:00<00:01,  1.48it/s]
 Loading checkpoint shards:  67%|██████▋   | 2/3 [00:01<00:00,  1.46it/s]
 Loading checkpoint shards: 100%|██████████| 3/3 [00:01<00:00,  2.17it/s]
-<<<<<<< HEAD
-Episode 293: CUDA OOM during backward pass. Skipping episode and clearing cache.
-Episode 294: CUDA OOM during forward pass. Skipping episode and clearing cache.
-Episode 295: CUDA OOM during forward pass. Skipping episode and clearing cache.
-Episode 296: CUDA OOM during forward pass. Skipping episode and clearing cache.
-Episode 297: CUDA OOM during forward pass. Skipping episode and clearing cache.
-Episode 298: CUDA OOM during forward pass. Skipping episode and clearing cache.
-Episode 299: CUDA OOM during forward pass. Skipping episode and clearing cache.
-Episode 300: CUDA OOM during forward pass. Skipping episode and clearing cache.
-Episode 301: CUDA OOM during forward pass. Skipping episode and clearing cache.
-Episode 302: CUDA OOM during forward pass. Skipping episode and clearing cache.
-Episode 303: CUDA OOM during forward pass. Skipping episode and clearing cache.
-Episode 304: CUDA OOM during forward pass. Skipping episode and clearing cache.
-Episode 305: CUDA OOM during forward pass. Skipping episode and clearing cache.
-Episode 306: CUDA OOM during forward pass. Skipping episode and clearing cache.
-Episode 307: CUDA OOM during forward pass. Skipping episode and clearing cache.
-Episode 308: CUDA OOM during forward pass. Skipping episode and clearing cache.
-Episode 309: CUDA OOM during forward pass. Skipping episode and clearing cache.
-Episode 310: CUDA OOM during forward pass. Skipping episode and clearing cache.
-Episode 311: CUDA OOM during forward pass. Skipping episode and clearing cache.
-Episode 312: CUDA OOM during forward pass. Skipping episode and clearing cache.
-Episode 313: CUDA OOM during forward pass. Skipping episode and clearing cache.
-Episode 314: CUDA OOM during forward pass. Skipping episode and clearing cache.
-Episode 315: CUDA OOM during forward pass. Skipping episode and clearing cache.
-Episode 316: CUDA OOM during forward pass. Skipping episode and clearing cache.
-Episode 317: CUDA OOM during forward pass. Skipping episode and clearing cache.
-Episode 318: CUDA OOM during forward pass. Skipping episode and clearing cache.
-Episode 319: CUDA OOM during forward pass. Skipping episode and clearing cache.
-Episode 320: CUDA OOM during forward pass. Skipping episode and clearing cache.
-Episode 321: CUDA OOM during forward pass. Skipping episode and clearing cache.
-Episode 322: CUDA OOM during forward pass. Skipping episode and clearing cache.
-Episode 323: CUDA OOM during forward pass. Skipping episode and clearing cache.
-Episode 324: CUDA OOM during forward pass. Skipping episode and clearing cache.
-Episode 325: CUDA OOM during forward pass. Skipping episode and clearing cache.
-Episode 326: CUDA OOM during forward pass. Skipping episode and clearing cache.
-Episode 327: CUDA OOM during forward pass. Skipping episode and clearing cache.
-Episode 328: CUDA OOM during forward pass. Skipping episode and clearing cache.
-Episode 329: CUDA OOM during forward pass. Skipping episode and clearing cache.
-Episode 330: CUDA OOM during forward pass. Skipping episode and clearing cache.
-Episode 331: CUDA OOM during forward pass. Skipping episode and clearing cache.
-Episode 332: CUDA OOM during forward pass. Skipping episode and clearing cache.
-Episode 333: CUDA OOM during forward pass. Skipping episode and clearing cache.
-Episode 334: CUDA OOM during forward pass. Skipping episode and clearing cache.
-Episode 335: CUDA OOM during forward pass. Skipping episode and clearing cache.
-Episode 336: CUDA OOM during forward pass. Skipping episode and clearing cache.
-Episode 337: CUDA OOM during forward pass. Skipping episode and clearing cache.
-Episode 338: CUDA OOM during forward pass. Skipping episode and clearing cache.
-Episode 339: CUDA OOM during forward pass. Skipping episode and clearing cache.
-Episode 340: CUDA OOM during forward pass. Skipping episode and clearing cache.
-Episode 341: CUDA OOM during forward pass. Skipping episode and clearing cache.
-Episode 342: CUDA OOM during forward pass. Skipping episode and clearing cache.
-Episode 343: CUDA OOM during forward pass. Skipping episode and clearing cache.
-Episode 344: CUDA OOM during forward pass. Skipping episode and clearing cache.
-Episode 345: CUDA OOM during forward pass. Skipping episode and clearing cache.
-Episode 346: CUDA OOM during forward pass. Skipping episode and clearing cache.
-Episode 347: CUDA OOM during forward pass. Skipping episode and clearing cache.
-Episode 348: CUDA OOM during forward pass. Skipping episode and clearing cache.
-Episode 349: CUDA OOM during forward pass. Skipping episode and clearing cache.
-Episode 350: CUDA OOM during forward pass. Skipping episode and clearing cache.
-Episode 351: CUDA OOM during forward pass. Skipping episode and clearing cache.
-Episode 352: CUDA OOM during forward pass. Skipping episode and clearing cache.
-Episode 353: CUDA OOM during forward pass. Skipping episode and clearing cache.
-Episode 354: CUDA OOM during forward pass. Skipping episode and clearing cache.
-Episode 355: CUDA OOM during forward pass. Skipping episode and clearing cache.
-Episode 356: CUDA OOM during forward pass. Skipping episode and clearing cache.
-Episode 357: CUDA OOM during forward pass. Skipping episode and clearing cache.
-Episode 358: CUDA OOM during forward pass. Skipping episode and clearing cache.
-Episode 359: CUDA OOM during forward pass. Skipping episode and clearing cache.
-Episode 360: CUDA OOM during forward pass. Skipping episode and clearing cache.
-Episode 361: CUDA OOM during forward pass. Skipping episode and clearing cache.
-Episode 362: CUDA OOM during forward pass. Skipping episode and clearing cache.
-Episode 363: CUDA OOM during forward pass. Skipping episode and clearing cache.
-Episode 364: CUDA OOM during forward pass. Skipping episode and clearing cache.
-Episode 365: CUDA OOM during forward pass. Skipping episode and clearing cache.
-Episode 366: CUDA OOM during forward pass. Skipping episode and clearing cache.
-Episode 367: CUDA OOM during forward pass. Skipping episode and clearing cache.
-Episode 368: CUDA OOM during forward pass. Skipping episode and clearing cache.
-Episode 369: CUDA OOM during forward pass. Skipping episode and clearing cache.
-Episode 370: CUDA OOM during forward pass. Skipping episode and clearing cache.
-Episode 371: CUDA OOM during forward pass. Skipping episode and clearing cache.
-Episode 372: CUDA OOM during forward pass. Skipping episode and clearing cache.
-Episode 373: CUDA OOM during forward pass. Skipping episode and clearing cache.
-Episode 374: CUDA OOM during forward pass. Skipping episode and clearing cache.
-Episode 375: CUDA OOM during forward pass. Skipping episode and clearing cache.
-Episode 376: CUDA OOM during forward pass. Skipping episode and clearing cache.
-Episode 377: CUDA OOM during forward pass. Skipping episode and clearing cache.
-Episode 378: CUDA OOM during forward pass. Skipping episode and clearing cache.
-Episode 379: CUDA OOM during forward pass. Skipping episode and clearing cache.
-Episode 380: CUDA OOM during forward pass. Skipping episode and clearing cache.
-Episode 381: CUDA OOM during forward pass. Skipping episode and clearing cache.
-Episode 382: CUDA OOM during forward pass. Skipping episode and clearing cache.
-Episode 383: CUDA OOM during forward pass. Skipping episode and clearing cache.
-Episode 384: CUDA OOM during forward pass. Skipping episode and clearing cache.
-Episode 385: CUDA OOM during forward pass. Skipping episode and clearing cache.
-Episode 386: CUDA OOM during forward pass. Skipping episode and clearing cache.
-Episode 387: CUDA OOM during forward pass. Skipping episode and clearing cache.
-Episode 388: CUDA OOM during forward pass. Skipping episode and clearing cache.
-Episode 389: CUDA OOM during forward pass. Skipping episode and clearing cache.
-Episode 390: CUDA OOM during forward pass. Skipping episode and clearing cache.
-Episode 391: CUDA OOM during forward pass. Skipping episode and clearing cache.
-Episode 392: CUDA OOM during forward pass. Skipping episode and clearing cache.
-Episode 393: CUDA OOM during forward pass. Skipping episode and clearing cache.
-Episode 394: CUDA OOM during forward pass. Skipping episode and clearing cache.
-Episode 395: CUDA OOM during forward pass. Skipping episode and clearing cache.
-Episode 396: CUDA OOM during forward pass. Skipping episode and clearing cache.
-Episode 397: CUDA OOM during forward pass. Skipping episode and clearing cache.
-Episode 398: CUDA OOM during forward pass. Skipping episode and clearing cache.
-Episode 399: CUDA OOM during forward pass. Skipping episode and clearing cache.
-Episode 400: CUDA OOM during forward pass. Skipping episode and clearing cache.
-Episode 401: CUDA OOM during forward pass. Skipping episode and clearing cache.
-Episode 402: CUDA OOM during forward pass. Skipping episode and clearing cache.
-Episode 403: CUDA OOM during forward pass. Skipping episode and clearing cache.
-Episode 404: CUDA OOM during forward pass. Skipping episode and clearing cache.
-Episode 405: CUDA OOM during forward pass. Skipping episode and clearing cache.
-Episode 406: CUDA OOM during forward pass. Skipping episode and clearing cache.
-Episode 407: CUDA OOM during forward pass. Skipping episode and clearing cache.
-Episode 408: CUDA OOM during forward pass. Skipping episode and clearing cache.
-Episode 409: CUDA OOM during forward pass. Skipping episode and clearing cache.
-Episode 410: CUDA OOM during forward pass. Skipping episode and clearing cache.
-Episode 411: CUDA OOM during forward pass. Skipping episode and clearing cache.
-Episode 412: CUDA OOM during forward pass. Skipping episode and clearing cache.
-Episode 413: CUDA OOM during forward pass. Skipping episode and clearing cache.
-Episode 414: CUDA OOM during forward pass. Skipping episode and clearing cache.
-Episode 415: CUDA OOM during forward pass. Skipping episode and clearing cache.
-Episode 416: CUDA OOM during forward pass. Skipping episode and clearing cache.
-Episode 417: CUDA OOM during forward pass. Skipping episode and clearing cache.
-Episode 418: CUDA OOM during forward pass. Skipping episode and clearing cache.
-Episode 419: CUDA OOM during forward pass. Skipping episode and clearing cache.
-Episode 420: CUDA OOM during forward pass. Skipping episode and clearing cache.
-Episode 421: CUDA OOM during forward pass. Skipping episode and clearing cache.
-Episode 422: CUDA OOM during forward pass. Skipping episode and clearing cache.
-Episode 423: CUDA OOM during forward pass. Skipping episode and clearing cache.
-Episode 424: CUDA OOM during forward pass. Skipping episode and clearing cache.
-Episode 425: CUDA OOM during forward pass. Skipping episode and clearing cache.
-Episode 426: CUDA OOM during forward pass. Skipping episode and clearing cache.
-Episode 427: CUDA OOM during forward pass. Skipping episode and clearing cache.
-Episode 428: CUDA OOM during forward pass. Skipping episode and clearing cache.
-Episode 429: CUDA OOM during forward pass. Skipping episode and clearing cache.
-Episode 430: CUDA OOM during forward pass. Skipping episode and clearing cache.
-Episode 431: CUDA OOM during forward pass. Skipping episode and clearing cache.
-Episode 432: CUDA OOM during forward pass. Skipping episode and clearing cache.
-Episode 433: CUDA OOM during forward pass. Skipping episode and clearing cache.
-Episode 434: CUDA OOM during forward pass. Skipping episode and clearing cache.
-Episode 435: CUDA OOM during forward pass. Skipping episode and clearing cache.
-Episode 436: CUDA OOM during forward pass. Skipping episode and clearing cache.
-Episode 437: CUDA OOM during forward pass. Skipping episode and clearing cache.
-Episode 438: CUDA OOM during forward pass. Skipping episode and clearing cache.
-Episode 439: CUDA OOM during forward pass. Skipping episode and clearing cache.
-Episode 440: CUDA OOM during forward pass. Skipping episode and clearing cache.
-Episode 441: CUDA OOM during forward pass. Skipping episode and clearing cache.
-Episode 442: CUDA OOM during forward pass. Skipping episode and clearing cache.
-Episode 443: CUDA OOM during forward pass. Skipping episode and clearing cache.
-Episode 444: CUDA OOM during forward pass. Skipping episode and clearing cache.
-Episode 445: CUDA OOM during forward pass. Skipping episode and clearing cache.
-Episode 446: CUDA OOM during forward pass. Skipping episode and clearing cache.
-Episode 447: CUDA OOM during forward pass. Skipping episode and clearing cache.
-Episode 448: CUDA OOM during forward pass. Skipping episode and clearing cache.
-Episode 449: CUDA OOM during forward pass. Skipping episode and clearing cache.
-Episode 450: CUDA OOM during forward pass. Skipping episode and clearing cache.
-Episode 451: CUDA OOM during forward pass. Skipping episode and clearing cache.
-Episode 452: CUDA OOM during forward pass. Skipping episode and clearing cache.
-Episode 453: CUDA OOM during forward pass. Skipping episode and clearing cache.
-Episode 454: CUDA OOM during forward pass. Skipping episode and clearing cache.
-Episode 455: CUDA OOM during forward pass. Skipping episode and clearing cache.
-Episode 456: CUDA OOM during forward pass. Skipping episode and clearing cache.
-Episode 457: CUDA OOM during forward pass. Skipping episode and clearing cache.
-Episode 458: CUDA OOM during forward pass. Skipping episode and clearing cache.
-Episode 459: CUDA OOM during forward pass. Skipping episode and clearing cache.
-Episode 460: CUDA OOM during forward pass. Skipping episode and clearing cache.
-Episode 461: CUDA OOM during forward pass. Skipping episode and clearing cache.
-Episode 462: CUDA OOM during forward pass. Skipping episode and clearing cache.
-Episode 463: CUDA OOM during forward pass. Skipping episode and clearing cache.
-Episode 464: CUDA OOM during forward pass. Skipping episode and clearing cache.
-Episode 465: CUDA OOM during forward pass. Skipping episode and clearing cache.
-Episode 466: CUDA OOM during forward pass. Skipping episode and clearing cache.
-Episode 467: CUDA OOM during forward pass. Skipping episode and clearing cache.
-Episode 468: CUDA OOM during forward pass. Skipping episode and clearing cache.
-Episode 469: CUDA OOM during forward pass. Skipping episode and clearing cache.
-Episode 470: CUDA OOM during forward pass. Skipping episode and clearing cache.
-Episode 471: CUDA OOM during forward pass. Skipping episode and clearing cache.
-Episode 472: CUDA OOM during forward pass. Skipping episode and clearing cache.
-Episode 473: CUDA OOM during forward pass. Skipping episode and clearing cache.
-Episode 474: CUDA OOM during forward pass. Skipping episode and clearing cache.
-Episode 475: CUDA OOM during forward pass. Skipping episode and clearing cache.
-Episode 476: CUDA OOM during forward pass. Skipping episode and clearing cache.
-Episode 477: CUDA OOM during forward pass. Skipping episode and clearing cache.
-Episode 478: CUDA OOM during forward pass. Skipping episode and clearing cache.
-Episode 479: CUDA OOM during forward pass. Skipping episode and clearing cache.
-Episode 480: CUDA OOM during forward pass. Skipping episode and clearing cache.
-Episode 481: CUDA OOM during forward pass. Skipping episode and clearing cache.
-Episode 482: CUDA OOM during forward pass. Skipping episode and clearing cache.
-Episode 483: CUDA OOM during forward pass. Skipping episode and clearing cache.
-Episode 484: CUDA OOM during forward pass. Skipping episode and clearing cache.
-Episode 485: CUDA OOM during forward pass. Skipping episode and clearing cache.
-Episode 486: CUDA OOM during forward pass. Skipping episode and clearing cache.
-Episode 487: CUDA OOM during forward pass. Skipping episode and clearing cache.
-Episode 488: CUDA OOM during forward pass. Skipping episode and clearing cache.
-Episode 489: CUDA OOM during forward pass. Skipping episode and clearing cache.
-Episode 490: CUDA OOM during forward pass. Skipping episode and clearing cache.
-Episode 491: CUDA OOM during forward pass. Skipping episode and clearing cache.
-Episode 492: CUDA OOM during forward pass. Skipping episode and clearing cache.
-Episode 493: CUDA OOM during forward pass. Skipping episode and clearing cache.
-Episode 494: CUDA OOM during forward pass. Skipping episode and clearing cache.
-Episode 495: CUDA OOM during forward pass. Skipping episode and clearing cache.
-Episode 496: CUDA OOM during forward pass. Skipping episode and clearing cache.
-Episode 497: CUDA OOM during forward pass. Skipping episode and clearing cache.
-Episode 498: CUDA OOM during forward pass. Skipping episode and clearing cache.
-Episode 499: CUDA OOM during forward pass. Skipping episode and clearing cache.
-Episode 500: CUDA OOM during forward pass. Skipping episode and clearing cache.
-Episode 501: CUDA OOM during forward pass. Skipping episode and clearing cache.
-Episode 502: CUDA OOM during forward pass. Skipping episode and clearing cache.
-Episode 503: CUDA OOM during forward pass. Skipping episode and clearing cache.
-Episode 504: CUDA OOM during forward pass. Skipping episode and clearing cache.
-Episode 505: CUDA OOM during forward pass. Skipping episode and clearing cache.
-Episode 506: CUDA OOM during forward pass. Skipping episode and clearing cache.
-Episode 507: CUDA OOM during forward pass. Skipping episode and clearing cache.
-Episode 508: CUDA OOM during forward pass. Skipping episode and clearing cache.
-Episode 509: CUDA OOM during forward pass. Skipping episode and clearing cache.
-Episode 510: CUDA OOM during forward pass. Skipping episode and clearing cache.
-Episode 511: CUDA OOM during forward pass. Skipping episode and clearing cache.
-Episode 512: CUDA OOM during forward pass. Skipping episode and clearing cache.
-Episode 513: CUDA OOM during forward pass. Skipping episode and clearing cache.
-Episode 514: CUDA OOM during forward pass. Skipping episode and clearing cache.
-Episode 515: CUDA OOM during forward pass. Skipping episode and clearing cache.
-Episode 516: CUDA OOM during forward pass. Skipping episode and clearing cache.
-Episode 517: CUDA OOM during forward pass. Skipping episode and clearing cache.
-Episode 518: CUDA OOM during forward pass. Skipping episode and clearing cache.
-Episode 519: CUDA OOM during forward pass. Skipping episode and clearing cache.
-Episode 520: CUDA OOM during forward pass. Skipping episode and clearing cache.
-Episode 521: CUDA OOM during forward pass. Skipping episode and clearing cache.
-Episode 522: CUDA OOM during forward pass. Skipping episode and clearing cache.
-Episode 523: CUDA OOM during forward pass. Skipping episode and clearing cache.
-Episode 524: CUDA OOM during forward pass. Skipping episode and clearing cache.
-Episode 525: CUDA OOM during forward pass. Skipping episode and clearing cache.
-Episode 526: CUDA OOM during forward pass. Skipping episode and clearing cache.
-Episode 527: CUDA OOM during forward pass. Skipping episode and clearing cache.
-Episode 528: CUDA OOM during forward pass. Skipping episode and clearing cache.
-Episode 529: CUDA OOM during forward pass. Skipping episode and clearing cache.
-Episode 530: CUDA OOM during forward pass. Skipping episode and clearing cache.
-Episode 531: CUDA OOM during forward pass. Skipping episode and clearing cache.
-Episode 532: CUDA OOM during forward pass. Skipping episode and clearing cache.
-Episode 533: CUDA OOM during forward pass. Skipping episode and clearing cache.
-Episode 534: CUDA OOM during forward pass. Skipping episode and clearing cache.
-Episode 535: CUDA OOM during forward pass. Skipping episode and clearing cache.
-Episode 536: CUDA OOM during forward pass. Skipping episode and clearing cache.
-Episode 537: CUDA OOM during forward pass. Skipping episode and clearing cache.
-Episode 538: CUDA OOM during forward pass. Skipping episode and clearing cache.
-Episode 539: CUDA OOM during forward pass. Skipping episode and clearing cache.
-Episode 540: CUDA OOM during forward pass. Skipping episode and clearing cache.
-Episode 541: CUDA OOM during forward pass. Skipping episode and clearing cache.
-Episode 542: CUDA OOM during forward pass. Skipping episode and clearing cache.
-Episode 543: CUDA OOM during forward pass. Skipping episode and clearing cache.
-Episode 544: CUDA OOM during forward pass. Skipping episode and clearing cache.
-Episode 545: CUDA OOM during forward pass. Skipping episode and clearing cache.
-Episode 546: CUDA OOM during forward pass. Skipping episode and clearing cache.
-Episode 547: CUDA OOM during forward pass. Skipping episode and clearing cache.
-Episode 548: CUDA OOM during forward pass. Skipping episode and clearing cache.
-Episode 549: CUDA OOM during forward pass. Skipping episode and clearing cache.
-Episode 550: CUDA OOM during forward pass. Skipping episode and clearing cache.
-Episode 551: CUDA OOM during forward pass. Skipping episode and clearing cache.
-Episode 552: CUDA OOM during forward pass. Skipping episode and clearing cache.
-Episode 553: CUDA OOM during forward pass. Skipping episode and clearing cache.
-Episode 554: CUDA OOM during forward pass. Skipping episode and clearing cache.
-Episode 555: CUDA OOM during forward pass. Skipping episode and clearing cache.
-Episode 556: CUDA OOM during forward pass. Skipping episode and clearing cache.
-Episode 557: CUDA OOM during forward pass. Skipping episode and clearing cache.
-Episode 558: CUDA OOM during forward pass. Skipping episode and clearing cache.
-Episode 559: CUDA OOM during forward pass. Skipping episode and clearing cache.
-Episode 560: CUDA OOM during forward pass. Skipping episode and clearing cache.
-Episode 561: CUDA OOM during forward pass. Skipping episode and clearing cache.
-Episode 562: CUDA OOM during forward pass. Skipping episode and clearing cache.
-Episode 563: CUDA OOM during forward pass. Skipping episode and clearing cache.
-Episode 564: CUDA OOM during forward pass. Skipping episode and clearing cache.
-Episode 565: CUDA OOM during forward pass. Skipping episode and clearing cache.
-Episode 566: CUDA OOM during forward pass. Skipping episode and clearing cache.
-Episode 567: CUDA OOM during forward pass. Skipping episode and clearing cache.
-Episode 568: CUDA OOM during forward pass. Skipping episode and clearing cache.
-Episode 569: CUDA OOM during forward pass. Skipping episode and clearing cache.
-Episode 570: CUDA OOM during forward pass. Skipping episode and clearing cache.
-Episode 571: CUDA OOM during forward pass. Skipping episode and clearing cache.
-Episode 572: CUDA OOM during forward pass. Skipping episode and clearing cache.
-Episode 573: CUDA OOM during forward pass. Skipping episode and clearing cache.
-Episode 574: CUDA OOM during forward pass. Skipping episode and clearing cache.
-Episode 575: CUDA OOM during forward pass. Skipping episode and clearing cache.
-Episode 576: CUDA OOM during forward pass. Skipping episode and clearing cache.
-Episode 577: CUDA OOM during forward pass. Skipping episode and clearing cache.
-Episode 578: CUDA OOM during forward pass. Skipping episode and clearing cache.
-Episode 579: CUDA OOM during forward pass. Skipping episode and clearing cache.
-Episode 580: CUDA OOM during forward pass. Skipping episode and clearing cache.
-Episode 581: CUDA OOM during forward pass. Skipping episode and clearing cache.
-Episode 582: CUDA OOM during forward pass. Skipping episode and clearing cache.
-Episode 583: CUDA OOM during forward pass. Skipping episode and clearing cache.
-Episode 584: CUDA OOM during forward pass. Skipping episode and clearing cache.
-Episode 585: CUDA OOM during forward pass. Skipping episode and clearing cache.
-Episode 586: CUDA OOM during forward pass. Skipping episode and clearing cache.
-Episode 587: CUDA OOM during forward pass. Skipping episode and clearing cache.
-Episode 588: CUDA OOM during forward pass. Skipping episode and clearing cache.
-Episode 589: CUDA OOM during forward pass. Skipping episode and clearing cache.
-Episode 590: CUDA OOM during forward pass. Skipping episode and clearing cache.
-Episode 591: CUDA OOM during forward pass. Skipping episode and clearing cache.
-Episode 592: CUDA OOM during forward pass. Skipping episode and clearing cache.
-Episode 593: CUDA OOM during forward pass. Skipping episode and clearing cache.
-Episode 594: CUDA OOM during forward pass. Skipping episode and clearing cache.
-Episode 595: CUDA OOM during forward pass. Skipping episode and clearing cache.
-Episode 596: CUDA OOM during forward pass. Skipping episode and clearing cache.
-Episode 597: CUDA OOM during forward pass. Skipping episode and clearing cache.
-Episode 598: CUDA OOM during forward pass. Skipping episode and clearing cache.
-Episode 599: CUDA OOM during forward pass. Skipping episode and clearing cache.
-Episode 600: CUDA OOM during forward pass. Skipping episode and clearing cache.
-Episode 601: CUDA OOM during forward pass. Skipping episode and clearing cache.
-Episode 602: CUDA OOM during forward pass. Skipping episode and clearing cache.
-Episode 603: CUDA OOM during forward pass. Skipping episode and clearing cache.
-Episode 604: CUDA OOM during forward pass. Skipping episode and clearing cache.
-Episode 605: CUDA OOM during forward pass. Skipping episode and clearing cache.
-Episode 606: CUDA OOM during forward pass. Skipping episode and clearing cache.
-Episode 607: CUDA OOM during forward pass. Skipping episode and clearing cache.
-Episode 608: CUDA OOM during forward pass. Skipping episode and clearing cache.
-Episode 609: CUDA OOM during forward pass. Skipping episode and clearing cache.
-Episode 610: CUDA OOM during forward pass. Skipping episode and clearing cache.
-Episode 611: CUDA OOM during forward pass. Skipping episode and clearing cache.
-Episode 612: CUDA OOM during forward pass. Skipping episode and clearing cache.
-Episode 613: CUDA OOM during forward pass. Skipping episode and clearing cache.
-Episode 614: CUDA OOM during forward pass. Skipping episode and clearing cache.
-Episode 615: CUDA OOM during forward pass. Skipping episode and clearing cache.
-Episode 616: CUDA OOM during forward pass. Skipping episode and clearing cache.
-Episode 617: CUDA OOM during forward pass. Skipping episode and clearing cache.
-Episode 618: CUDA OOM during forward pass. Skipping episode and clearing cache.
-Episode 619: CUDA OOM during forward pass. Skipping episode and clearing cache.
-Episode 620: CUDA OOM during forward pass. Skipping episode and clearing cache.
-Episode 621: CUDA OOM during forward pass. Skipping episode and clearing cache.
-Episode 622: CUDA OOM during forward pass. Skipping episode and clearing cache.
-Episode 623: CUDA OOM during forward pass. Skipping episode and clearing cache.
-Episode 624: CUDA OOM during forward pass. Skipping episode and clearing cache.
-Episode 625: CUDA OOM during forward pass. Skipping episode and clearing cache.
-Episode 626: CUDA OOM during forward pass. Skipping episode and clearing cache.
-Episode 627: CUDA OOM during forward pass. Skipping episode and clearing cache.
-Episode 628: CUDA OOM during forward pass. Skipping episode and clearing cache.
-Episode 629: CUDA OOM during forward pass. Skipping episode and clearing cache.
-Episode 630: CUDA OOM during forward pass. Skipping episode and clearing cache.
-Episode 631: CUDA OOM during forward pass. Skipping episode and clearing cache.
-Episode 632: CUDA OOM during forward pass. Skipping episode and clearing cache.
-Episode 633: CUDA OOM during forward pass. Skipping episode and clearing cache.
-Episode 634: CUDA OOM during forward pass. Skipping episode and clearing cache.
-Episode 635: CUDA OOM during forward pass. Skipping episode and clearing cache.
-Episode 636: CUDA OOM during forward pass. Skipping episode and clearing cache.
-Episode 637: CUDA OOM during forward pass. Skipping episode and clearing cache.
-Episode 638: CUDA OOM during forward pass. Skipping episode and clearing cache.
-Episode 639: CUDA OOM during forward pass. Skipping episode and clearing cache.
-Episode 640: CUDA OOM during forward pass. Skipping episode and clearing cache.
-Episode 641: CUDA OOM during forward pass. Skipping episode and clearing cache.
-Episode 642: CUDA OOM during forward pass. Skipping episode and clearing cache.
-Episode 643: CUDA OOM during forward pass. Skipping episode and clearing cache.
-Episode 644: CUDA OOM during forward pass. Skipping episode and clearing cache.
-Episode 645: CUDA OOM during forward pass. Skipping episode and clearing cache.
-Episode 646: CUDA OOM during forward pass. Skipping episode and clearing cache.
-Episode 647: CUDA OOM during forward pass. Skipping episode and clearing cache.
-Episode 648: CUDA OOM during forward pass. Skipping episode and clearing cache.
-Episode 649: CUDA OOM during forward pass. Skipping episode and clearing cache.
-Episode 650: CUDA OOM during forward pass. Skipping episode and clearing cache.
-Traceback (most recent call last):
-  File "/root/rg_obfuscation/train.py", line 21, in <module>
-    main()
-  File "/root/rg_obfuscation/train.py", line 17, in main
-    shoggoth_face_train(config_path)
-  File "/root/rg_obfuscation/reinforce/shoggoth_face_trainer.py", line 145, in train
-    gen_dict = gen_engine.generate(
-  File "/usr/local/lib/python3.10/dist-packages/torch/utils/_contextlib.py", line 115, in decorate_context
-    return func(*args, **kwargs)
-  File "/root/rg_obfuscation/shoggoth_face.py", line 114, in generate
-    shog_outputs = self.shoggoth_model.generate(
-  File "/usr/local/lib/python3.10/dist-packages/torch/utils/_contextlib.py", line 115, in decorate_context
-    return func(*args, **kwargs)
-  File "/usr/local/lib/python3.10/dist-packages/transformers/generation/utils.py", line 2625, in generate
-    result = self._sample(
-  File "/usr/local/lib/python3.10/dist-packages/transformers/generation/utils.py", line 3609, in _sample
-    outputs = model_forward(**model_inputs, return_dict=True)
-  File "/usr/local/lib/python3.10/dist-packages/torch/nn/modules/module.py", line 1518, in _wrapped_call_impl
-    return self._call_impl(*args, **kwargs)
-  File "/usr/local/lib/python3.10/dist-packages/torch/nn/modules/module.py", line 1527, in _call_impl
-    return forward_call(*args, **kwargs)
-  File "/usr/local/lib/python3.10/dist-packages/transformers/utils/generic.py", line 943, in wrapper
-    output = func(self, *args, **kwargs)
-  File "/usr/local/lib/python3.10/dist-packages/transformers/models/qwen3/modeling_qwen3.py", line 570, in forward
-    outputs: BaseModelOutputWithPast = self.model(
-  File "/usr/local/lib/python3.10/dist-packages/torch/nn/modules/module.py", line 1518, in _wrapped_call_impl
-    return self._call_impl(*args, **kwargs)
-  File "/usr/local/lib/python3.10/dist-packages/torch/nn/modules/module.py", line 1527, in _call_impl
-    return forward_call(*args, **kwargs)
-  File "/usr/local/lib/python3.10/dist-packages/transformers/utils/generic.py", line 943, in wrapper
-    output = func(self, *args, **kwargs)
-  File "/usr/local/lib/python3.10/dist-packages/transformers/models/qwen3/modeling_qwen3.py", line 458, in forward
-    layer_outputs = decoder_layer(
-  File "/usr/local/lib/python3.10/dist-packages/transformers/modeling_layers.py", line 83, in __call__
-    return super().__call__(*args, **kwargs)
-  File "/usr/local/lib/python3.10/dist-packages/torch/nn/modules/module.py", line 1518, in _wrapped_call_impl
-    return self._call_impl(*args, **kwargs)
-  File "/usr/local/lib/python3.10/dist-packages/torch/nn/modules/module.py", line 1527, in _call_impl
-    return forward_call(*args, **kwargs)
-  File "/usr/local/lib/python3.10/dist-packages/transformers/models/qwen3/modeling_qwen3.py", line 262, in forward
-    hidden_states, self_attn_weights = self.self_attn(
-  File "/usr/local/lib/python3.10/dist-packages/torch/nn/modules/module.py", line 1518, in _wrapped_call_impl
-    return self._call_impl(*args, **kwargs)
-  File "/usr/local/lib/python3.10/dist-packages/torch/nn/modules/module.py", line 1527, in _call_impl
-    return forward_call(*args, **kwargs)
-  File "/usr/local/lib/python3.10/dist-packages/transformers/models/qwen3/modeling_qwen3.py", line 201, in forward
-    query_states = self.q_norm(self.q_proj(hidden_states).view(hidden_shape)).transpose(1, 2)
-  File "/usr/local/lib/python3.10/dist-packages/torch/nn/modules/module.py", line 1518, in _wrapped_call_impl
-    return self._call_impl(*args, **kwargs)
-  File "/usr/local/lib/python3.10/dist-packages/torch/nn/modules/module.py", line 1527, in _call_impl
-    return forward_call(*args, **kwargs)
-  File "/usr/local/lib/python3.10/dist-packages/transformers/models/qwen3/modeling_qwen3.py", line 65, in forward
-    hidden_states = hidden_states * torch.rsqrt(variance + self.variance_epsilon)
-KeyboardInterrupt
-[1;34mwandb[0m: 
-[1;34mwandb[0m: 🚀 View run [33macre_shoggoth-4[0m at: [34mhttps://wandb.ai/training-saes/qwen3-reinforce-reasongym/runs/fck1uaby[0m
-[1;34mwandb[0m: Find logs at: [1;35mwandb/run-20250712_173123-fck1uaby/logs[0m
-wandb: Currently logged in as: jacobcd52 (training-saes) to https://api.wandb.ai. Use `wandb login --relogin` to force relogin
-wandb: WARNING Using a boolean value for 'reinit' is deprecated. Use 'return_previous' or 'finish_previous' instead.
-wandb: Tracking run with wandb version 0.21.0
-wandb: Run data is saved locally in /root/rg_obfuscation/wandb/run-20250712_205223-v8rjiwzm
-wandb: Run `wandb offline` to turn off syncing.
-wandb: Syncing run acre_shoggoth-5
-wandb: ⭐️ View project at https://wandb.ai/training-saes/qwen3-reinforce-reasongym
-wandb: 🚀 View run at https://wandb.ai/training-saes/qwen3-reinforce-reasongym/runs/v8rjiwzm
-Loaded custom verifier for task 'acre' from registry
-[INFO] Loading shoggoth model: Qwen/Qwen3-4B
-[INFO] Loading face model: Qwen/Qwen3-4B
-
-Loading checkpoint shards:   0%|          | 0/3 [00:00<?, ?it/s]
-Loading checkpoint shards:  33%|███▎      | 1/3 [00:00<00:01,  1.48it/s]
-Loading checkpoint shards:  67%|██████▋   | 2/3 [00:01<00:00,  1.46it/s]
-Loading checkpoint shards: 100%|██████████| 3/3 [00:01<00:00,  2.17it/s]
-
-Loading checkpoint shards:   0%|          | 0/3 [00:00<?, ?it/s]
-Loading checkpoint shards:  33%|███▎      | 1/3 [00:00<00:01,  1.49it/s]
-Loading checkpoint shards:  67%|██████▋   | 2/3 [00:01<00:00,  1.47it/s]
-Loading checkpoint shards: 100%|██████████| 3/3 [00:01<00:00,  2.18it/s]
-Traceback (most recent call last):
-  File "/root/rg_obfuscation/train.py", line 21, in <module>
-    main()
-  File "/root/rg_obfuscation/train.py", line 17, in main
-    shoggoth_face_train(config_path)
-  File "/root/rg_obfuscation/reinforce/shoggoth_face_trainer.py", line 145, in train
-    gen_dict = gen_engine.generate(
-  File "/usr/local/lib/python3.10/dist-packages/torch/utils/_contextlib.py", line 115, in decorate_context
-    return func(*args, **kwargs)
-  File "/root/rg_obfuscation/shoggoth_face.py", line 114, in generate
-    shog_outputs = self.shoggoth_model.generate(
-=======
 
 Fetching 3 files:   0%|          | 0/3 [00:00<?, ?it/s]
 Fetching 3 files:  33%|███▎      | 1/3 [00:08<00:16,  8.45s/it]
@@ -3910,7 +3461,6 @@
     single_model_train(config_path)
   File "/root/rg_obfuscation/reinforce/trainer.py", line 154, in train
     ]
->>>>>>> 8c931e37
   File "/usr/local/lib/python3.10/dist-packages/torch/utils/_contextlib.py", line 115, in decorate_context
     return func(*args, **kwargs)
   File "/usr/local/lib/python3.10/dist-packages/transformers/generation/utils.py", line 2625, in generate
@@ -3939,10 +3489,6 @@
     return self._call_impl(*args, **kwargs)
   File "/usr/local/lib/python3.10/dist-packages/torch/nn/modules/module.py", line 1527, in _call_impl
     return forward_call(*args, **kwargs)
-<<<<<<< HEAD
-  File "/usr/local/lib/python3.10/dist-packages/transformers/models/qwen3/modeling_qwen3.py", line 262, in forward
-    hidden_states, self_attn_weights = self.self_attn(
-=======
   File "/usr/local/lib/python3.10/dist-packages/transformers/models/qwen3/modeling_qwen3.py", line 278, in forward
     hidden_states = self.mlp(hidden_states)
   File "/usr/local/lib/python3.10/dist-packages/torch/nn/modules/module.py", line 1518, in _wrapped_call_impl
@@ -3951,107 +3497,10 @@
     return forward_call(*args, **kwargs)
   File "/usr/local/lib/python3.10/dist-packages/transformers/models/qwen3/modeling_qwen3.py", line 84, in forward
     down_proj = self.down_proj(self.act_fn(self.gate_proj(x)) * self.up_proj(x))
->>>>>>> 8c931e37
   File "/usr/local/lib/python3.10/dist-packages/torch/nn/modules/module.py", line 1518, in _wrapped_call_impl
     return self._call_impl(*args, **kwargs)
   File "/usr/local/lib/python3.10/dist-packages/torch/nn/modules/module.py", line 1527, in _call_impl
     return forward_call(*args, **kwargs)
-<<<<<<< HEAD
-  File "/usr/local/lib/python3.10/dist-packages/transformers/models/qwen3/modeling_qwen3.py", line 206, in forward
-    query_states, key_states = apply_rotary_pos_emb(query_states, key_states, cos, sin)
-  File "/usr/local/lib/python3.10/dist-packages/transformers/models/qwen3/modeling_qwen3.py", line 117, in apply_rotary_pos_emb
-    q_embed = (q * cos) + (rotate_half(q) * sin)
-  File "/usr/local/lib/python3.10/dist-packages/transformers/models/qwen3/modeling_qwen3.py", line 92, in rotate_half
-    return torch.cat((-x2, x1), dim=-1)
-KeyboardInterrupt
-Exception ignored in atexit callback: <function _start_and_connect_service.<locals>.teardown_atexit at 0x727e49e35240>
-Traceback (most recent call last):
-  File "/usr/local/lib/python3.10/dist-packages/wandb/sdk/lib/service/service_connection.py", line 54, in teardown_atexit
-    conn.teardown(hooks.exit_code)
-  File "/usr/local/lib/python3.10/dist-packages/wandb/sdk/lib/service/service_connection.py", line 182, in teardown
-    self._router.join()
-  File "/usr/local/lib/python3.10/dist-packages/wandb/sdk/interface/router.py", line 75, in join
-    self._thread.join()
-  File "/usr/lib/python3.10/threading.py", line 1096, in join
-    self._wait_for_tstate_lock()
-  File "/usr/lib/python3.10/threading.py", line 1116, in _wait_for_tstate_lock
-    if lock.acquire(block, timeout):
-KeyboardInterrupt: 
-wandb: Currently logged in as: jacobcd52 (training-saes) to https://api.wandb.ai. Use `wandb login --relogin` to force relogin
-wandb: WARNING Using a boolean value for 'reinit' is deprecated. Use 'return_previous' or 'finish_previous' instead.
-wandb: Tracking run with wandb version 0.21.0
-wandb: Run data is saved locally in /root/rg_obfuscation/wandb/run-20250712_220548-q0soj7jg
-wandb: Run `wandb offline` to turn off syncing.
-wandb: Syncing run acre_shoggoth-6
-wandb: ⭐️ View project at https://wandb.ai/training-saes/qwen3-reinforce-reasongym
-wandb: 🚀 View run at https://wandb.ai/training-saes/qwen3-reinforce-reasongym/runs/q0soj7jg
-Loaded custom verifier for task 'acre' from registry
-[INFO] Loading shoggoth model: Qwen/Qwen3-4B
-[INFO] Loading face model: Qwen/Qwen3-4B
-
-Loading checkpoint shards:   0%|          | 0/3 [00:00<?, ?it/s]
-Loading checkpoint shards:  33%|███▎      | 1/3 [00:00<00:01,  1.47it/s]
-Loading checkpoint shards:  67%|██████▋   | 2/3 [00:01<00:00,  1.45it/s]
-Loading checkpoint shards: 100%|██████████| 3/3 [00:01<00:00,  2.16it/s]
-
-Loading checkpoint shards:   0%|          | 0/3 [00:00<?, ?it/s]
-Loading checkpoint shards:  33%|███▎      | 1/3 [00:00<00:01,  1.48it/s]
-Loading checkpoint shards:  67%|██████▋   | 2/3 [00:01<00:00,  1.46it/s]
-Loading checkpoint shards: 100%|██████████| 3/3 [00:01<00:00,  2.17it/s]
-Traceback (most recent call last):
-  File "/root/rg_obfuscation/train.py", line 21, in <module>
-    main()
-  File "/root/rg_obfuscation/train.py", line 17, in main
-    shoggoth_face_train(config_path)
-  File "/root/rg_obfuscation/reinforce/shoggoth_face_trainer.py", line 145, in train
-    gen_dict = gen_engine.generate(
-  File "/usr/local/lib/python3.10/dist-packages/torch/utils/_contextlib.py", line 115, in decorate_context
-    return func(*args, **kwargs)
-  File "/root/rg_obfuscation/shoggoth_face.py", line 172, in generate
-    face_outputs = self.face_model.generate(
-  File "/usr/local/lib/python3.10/dist-packages/torch/utils/_contextlib.py", line 115, in decorate_context
-    return func(*args, **kwargs)
-  File "/usr/local/lib/python3.10/dist-packages/transformers/generation/utils.py", line 2625, in generate
-    result = self._sample(
-  File "/usr/local/lib/python3.10/dist-packages/transformers/generation/utils.py", line 3609, in _sample
-    outputs = model_forward(**model_inputs, return_dict=True)
-  File "/usr/local/lib/python3.10/dist-packages/torch/nn/modules/module.py", line 1518, in _wrapped_call_impl
-    return self._call_impl(*args, **kwargs)
-  File "/usr/local/lib/python3.10/dist-packages/torch/nn/modules/module.py", line 1527, in _call_impl
-    return forward_call(*args, **kwargs)
-  File "/usr/local/lib/python3.10/dist-packages/transformers/utils/generic.py", line 943, in wrapper
-    output = func(self, *args, **kwargs)
-  File "/usr/local/lib/python3.10/dist-packages/transformers/models/qwen3/modeling_qwen3.py", line 570, in forward
-    outputs: BaseModelOutputWithPast = self.model(
-  File "/usr/local/lib/python3.10/dist-packages/torch/nn/modules/module.py", line 1518, in _wrapped_call_impl
-    return self._call_impl(*args, **kwargs)
-  File "/usr/local/lib/python3.10/dist-packages/torch/nn/modules/module.py", line 1527, in _call_impl
-    return forward_call(*args, **kwargs)
-  File "/usr/local/lib/python3.10/dist-packages/transformers/utils/generic.py", line 943, in wrapper
-    output = func(self, *args, **kwargs)
-  File "/usr/local/lib/python3.10/dist-packages/transformers/models/qwen3/modeling_qwen3.py", line 458, in forward
-    layer_outputs = decoder_layer(
-  File "/usr/local/lib/python3.10/dist-packages/transformers/modeling_layers.py", line 83, in __call__
-    return super().__call__(*args, **kwargs)
-  File "/usr/local/lib/python3.10/dist-packages/torch/nn/modules/module.py", line 1518, in _wrapped_call_impl
-    return self._call_impl(*args, **kwargs)
-  File "/usr/local/lib/python3.10/dist-packages/torch/nn/modules/module.py", line 1527, in _call_impl
-    return forward_call(*args, **kwargs)
-  File "/usr/local/lib/python3.10/dist-packages/transformers/models/qwen3/modeling_qwen3.py", line 262, in forward
-    hidden_states, self_attn_weights = self.self_attn(
-  File "/usr/local/lib/python3.10/dist-packages/torch/nn/modules/module.py", line 1518, in _wrapped_call_impl
-    return self._call_impl(*args, **kwargs)
-  File "/usr/local/lib/python3.10/dist-packages/torch/nn/modules/module.py", line 1527, in _call_impl
-    return forward_call(*args, **kwargs)
-  File "/usr/local/lib/python3.10/dist-packages/transformers/models/qwen3/modeling_qwen3.py", line 217, in forward
-    attn_output, attn_weights = attention_interface(
-  File "/usr/local/lib/python3.10/dist-packages/transformers/models/qwen3/modeling_qwen3.py", line 154, in eager_attention_forward
-    attn_output = torch.matmul(attn_weights, value_states)
-KeyboardInterrupt
-[1;34mwandb[0m: 
-[1;34mwandb[0m: 🚀 View run [33macre_shoggoth-6[0m at: [34mhttps://wandb.ai/training-saes/qwen3-reinforce-reasongym/runs/q0soj7jg[0m
-[1;34mwandb[0m: Find logs at: [1;35mwandb/run-20250712_220548-q0soj7jg/logs[0m
-=======
   File "/usr/local/lib/python3.10/dist-packages/torch/nn/modules/linear.py", line 114, in forward
     return F.linear(input, self.weight, self.bias)
 KeyboardInterrupt
@@ -4090,5 +3539,4 @@
 wandb: Run `wandb offline` to turn off syncing.
 wandb: Syncing run acre-21
 wandb: ⭐️ View project at https://wandb.ai/training-saes/qwen3-reinforce-reasongym
-wandb: 🚀 View run at https://wandb.ai/training-saes/qwen3-reinforce-reasongym/runs/ffyl8jb2
->>>>>>> 8c931e37
+wandb: 🚀 View run at https://wandb.ai/training-saes/qwen3-reinforce-reasongym/runs/ffyl8jb2