# model
model_name: "Qwen/Qwen3-4B"
shoggoth_name: "Qwen/Qwen3-4B"

# reasoning gym
<<<<<<< HEAD
task_name: "family_relationships"
task_name_for_wandb: "penalty"
=======
task_name: "acre"
task_name_for_wandb: "acre_shoggoth"
>>>>>>> a66540f1
custom_verifier_path: "registry" # "registry" automatically finds the custom verifier in /verifiers for the selected task
custom_prompt_path: "registry" # "registry" automatically finds the custom prompt in /prompts for the selected task

# training
batch_size: 2
gradient_accumulation_steps: 16
learning_rate: 1e-5
weight_decay: 1e-2
<<<<<<< HEAD
num_episodes: 1000
=======
num_episodes: 300
>>>>>>> a66540f1
kl_coefficient: 0.0
min_thinking_tokens: 10
max_thinking_tokens: 300
min_output_tokens: 10
max_new_tokens: 400
temperature: 1.0
seed: 42
device: "cuda"

# penalty configuration
word_penalty:
  enabled: true
  words: ["married"]
  penalty_per_word: 0.5
  max_penalty: 2

# wandb
wandb_project: "family_rel"
wandb_entity: null
# Optional Hugging Face repo to push the trained model (or LoRA adapters)
hf_repo_out: null<|MERGE_RESOLUTION|>--- conflicted
+++ resolved
@@ -3,13 +3,8 @@
 shoggoth_name: "Qwen/Qwen3-4B"
 
 # reasoning gym
-<<<<<<< HEAD
-task_name: "family_relationships"
-task_name_for_wandb: "penalty"
-=======
 task_name: "acre"
 task_name_for_wandb: "acre_shoggoth"
->>>>>>> a66540f1
 custom_verifier_path: "registry" # "registry" automatically finds the custom verifier in /verifiers for the selected task
 custom_prompt_path: "registry" # "registry" automatically finds the custom prompt in /prompts for the selected task
 
@@ -18,11 +13,7 @@
 gradient_accumulation_steps: 16
 learning_rate: 1e-5
 weight_decay: 1e-2
-<<<<<<< HEAD
-num_episodes: 1000
-=======
 num_episodes: 300
->>>>>>> a66540f1
 kl_coefficient: 0.0
 min_thinking_tokens: 10
 max_thinking_tokens: 300
